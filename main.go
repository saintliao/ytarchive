--- conflicted
+++ resolved
@@ -303,14 +303,7 @@
 
 	--write-thumbnail
 		Write the thumbnail to a separate file.
-<<<<<<< HEAD
 	
-	--duration [DURATION | TIMESTR]
-		Downloads the livestream for the specified length of time and then exits.
-		Supports time durations (e.g. 1d12h30m5s) or time strings (e.g. 12:30:05).
-	
-=======
-
 	--live-from DURATION, TIMESTRING or NOW
 		Starts the download from the specified time in the future, the past or 'now'.
 		Use a negative time value to skip back in time from now.
@@ -324,7 +317,10 @@
 				    after the stream started.
 		          * '--live-from now' will start recording from the current stream time.
 
->>>>>>> 670f25d3
+	--duration [DURATION | TIMESTR]
+		Downloads the livestream for the specified length of time and then exits.
+		Supports time durations (e.g. 1d12h30m5s) or time strings (e.g. 12:30:05).
+	
 Examples:
 	%[1]s -w
 		Waits for a stream. Will prompt for a URL and quality.
@@ -443,12 +439,9 @@
 	h264              bool
 	membersOnly       bool
 	disableSaveState  bool
-<<<<<<< HEAD
-	durationStr       string
-=======
 	liveFrom          string
 	lookalikeChars    bool
->>>>>>> 670f25d3
+	durationStr       string
 
 	cancelled = false
 )
@@ -519,11 +512,8 @@
 	cliFlags.UintVar(&dirPerms, "directory-permissions", 0755, "Filesystem permissions for the created directories.")
 	cliFlags.UintVar(&filePerms, "fp", 0644, "Filesystem permissions for the created files.")
 	cliFlags.UintVar(&filePerms, "file-permissions", 0644, "Filesystem permissions for the created files.")
-<<<<<<< HEAD
+	cliFlags.StringVar(&liveFrom, "live-from", "", "Starts the download from the specified time instead of from the start.")
 	cliFlags.StringVar(&durationStr, "duration", "", "Duration of the stream to capture before stopping.")
-=======
-	cliFlags.StringVar(&liveFrom, "live-from", "", "Starts the download from the specified time instead of from the start.")
->>>>>>> 670f25d3
 
 	cliFlags.Func("video-url", "Googlevideo URL for the video stream.", func(s string) error {
 		var itag int
@@ -595,11 +585,8 @@
 	info.FileMode = os.FileMode(filePerms)
 	info.DirMode = os.FileMode(dirPerms)
 	info.DisableSaveState = disableSaveState
-<<<<<<< HEAD
+	info.LiveFromVal = liveFrom
 	info.DurationVal = durationStr
-=======
-	info.LiveFromVal = liveFrom
->>>>>>> 670f25d3
 
 	if doWait {
 		info.Wait = ActionDo
@@ -711,7 +698,13 @@
 		return 1
 	}
 
-<<<<<<< HEAD
+	if info.LiveFromVal != "" {
+		err = info.ParseLiveFromStrVal()
+		if err != nil {
+			return 1
+		}
+	}
+
 	if info.DurationVal != "" {
 		err = info.ParseDurationStrVal()
 		if err != nil {
@@ -719,12 +712,6 @@
 			return 1
 		} else {
 			LogGeneral("--duration: Getting %s of content then exiting.", info.DurationVal)
-=======
-	if info.LiveFromVal != "" {
-		err = info.ParseLiveFromStrVal()
-		if err != nil {
-			return 1
->>>>>>> 670f25d3
 		}
 	}
 
