#!/usr/bin/env python3
from enum import Enum
import faulthandler
import getopt
import http.cookiejar
import io
import json
import logging
import os
import platform
import queue
import shlex
import shutil
import signal
import socket
import subprocess
import sys
import tempfile
import time
import threading
import urllib.parse
import urllib.request
import urllib.error
import xml.etree.ElementTree as ET

ABOUT = {
    "name": "ytarchive",
    "version": "0.2.1",
    "date": "2021/01/27",
    "description": "Download youtube livestreams, from the beginning.",
    "author": "Kethsar",
    "license": "MIT",
    "url": "https://github.com/Kethsar/ytarchive"
}

'''
    TODO: Add more comments. Lots of code added without comments again.
'''

# Constants
INFO_URL = "https://www.youtube.com/get_video_info?video_id={0}&el=detailpage"
HTML_VIDEO_LINK_TAG = '<link rel="canonical" href="https://www.youtube.com/watch?v='
PLAYABLE_OK = "OK"
PLAYABLE_OFFLINE = "LIVE_STREAM_OFFLINE"
PLAYABLE_UNPLAYABLE = "UNPLAYABLE"
PLAYABLE_ERROR = "ERROR"
BAD_CHARS = '<>:"/\\|?*'
DTYPE_AUDIO = "audio"
DTYPE_VIDEO = "video"
DEFAULT_VIDEO_QUALITY = "best"
RECHECK_TIME = 15
FRAG_MAX_TRIES = 10
HOUR = 60 * 60
BUF_SIZE = 8192
WINDOWS = sys.platform in ["win32", "msys"]

# https://gist.github.com/AgentOak/34d47c65b1d28829bb17c24c04a0096f
AUDIO_ITAG = 140
VIDEO_LABEL_ITAGS = {
    "audio_only": 0,
    "144p": {"h264": 160, "vp9": 278},
    "240p": {"h264": 133, "vp9": 242},
    "360p": {"h264": 134, "vp9": 243},
    "480p": {"h264": 135, "vp9": 244},
    "720p": {"h264": 136, "vp9": 247},
    "720p60": {"h264": 298, "vp9": 302},
    "1080p": {"h264": 137, "vp9": 248},
    "1080p60": {"h264": 299, "vp9": 303},
}


class Action(Enum):
    ASK = 0
    DO = 1
    DO_NOT = 2


# Simple class to more easily keep track of what fields are available for
# file name formatting
class FormatInfo:
    finfo = {
        "id": "",
        "title": "",
        "channel_id": "",
        "channel": "",
        "upload_date": ""
    }

    def set_info(self, player_response):
        pmfr = player_response["microformat"]["playerMicroformatRenderer"]
        vid_details = player_response["videoDetails"]
        # "uploadDate" is actually when the livestream was created, not when it will start
        # Grab the actual start date from "startTimestamp"
        start_date = pmfr["liveBroadcastDetails"]["startTimestamp"].replace("-", "")

        self.finfo["id"] = sterilize_filename(vid_details["videoId"])
        self.finfo["title"] = sterilize_filename(vid_details["title"])
        self.finfo["channel_id"] = sterilize_filename(vid_details["channelId"])
        self.finfo["channel"] = sterilize_filename(vid_details["author"])
        self.finfo["upload_date"] = sterilize_filename(start_date[:8])


# Info to be sent through the progress queue
class ProgressInfo:
    def __init__(self, dtype, byte_count, max_seq):
        self.data_type = dtype
        self.bytes = byte_count
        self.max_seq = max_seq


# Fragment information/data
class Fragment:
    def __init__(self, seq, header_seqnum, fname, data):
        self.seq = seq
        self.fname = fname
        self.x_head_seqnum = header_seqnum
        self.data = data


# Metadata for the final file
class MetaInfo:
    meta = {
        "title": "",
        "artist": "",
        "date": "",
        "comment": ""
    }


    def set_meta(self, player_response):
        pmfr = player_response["microformat"]["playerMicroformatRenderer"]
        vid_details = player_response["videoDetails"]
        url = "https://www.youtube.com/watch?v={0}".format(vid_details["videoId"])
        start_date = pmfr["liveBroadcastDetails"]["startTimestamp"].replace("-", "")

        self.meta["title"] = vid_details["title"]
        self.meta["artist"] = vid_details["author"]
        self.meta["date"] = start_date[:8]
        # MP4 doesn't allow for a url metadata field
        # Just put it at the top of the description
        self.meta["comment"] = "{0}\n\n{1}".format(url, vid_details["shortDescription"])


class MediaDLInfo:
    def __init__(self):
        self.active_threads = 0
        self.download_url = ""
        self.base_fpath = ""
        self.data_type = ""


# Miscellaneous information
class DownloadInfo:
    def __init__(self):
        # Python may have the GIL but it's better to be safe
        # RLock so we can lock multiple times in the same thread without deadlocking
        self.lock = threading.RLock()
        self.format_info = FormatInfo()
        self.metadata = MetaInfo()

        self.stopping = False
        self.in_progress = False
        self.is_live = False
        self.vp9 = False
        self.is_unavailable = False
        self.gvideo_ddl = False

        self.thumbnail = ""
        self.vid = ""
        self.url = ""
        self.selected_quality = ""
        self.status = ""
        self.dash_manifest_url = ""

        self.wait = Action.ASK
        self.quality = -1
        self.retry_secs = 0
        self.thread_count = 1
        self.last_updated = 0
        self.target_duration = 5
        self.expires_in_seconds = 21540  # Usual 5h 59m expiration

        self.mdl_info = {
            DTYPE_VIDEO: MediaDLInfo(),
            DTYPE_AUDIO: MediaDLInfo()
        }

    def set_status(self, status):
        with self.lock:
            self.status = status
            self.print_status()

    def print_status(self):
        """
            For use after logging statements, since they wipe out the current status
            with how I have things set up
        """
        with self.lock:
            print(self.status, end="")


#   Logging functions;
#   ansi sgr 0=reset, 1=bold, while 3x sets the foreground color:
#   0black 1red 2green 3yellow 4blue 5magenta 6cyan 7white

def logerror(msg):
    logging.error("\033[31m{0}\033[0m\033[K".format(msg))


def logwarn(msg):
    logging.warning("\033[33m{0}\033[0m\033[K".format(msg))


def loginfo(msg):
    logging.info("\033[32m{0}\033[0m\033[K".format(msg))


def logdebug(msg):
    logging.debug("\033[36m{0}\033[0m\033[K".format(msg))


if WINDOWS:
    import ctypes
    from ctypes.wintypes import HANDLE, BOOL, DWORD, LPWSTR, LPVOID
    from ctypes import WinError, get_last_error

    OpenProcess = ctypes.windll.kernel32.OpenProcess
    OpenProcess.argtypes = (DWORD, BOOL, DWORD)
    OpenProcess.restype = HANDLE

    MiniDumpWriteDump = ctypes.windll.DbgHelp.MiniDumpWriteDump
    MiniDumpWriteDump.argtypes = (HANDLE, DWORD, HANDLE, DWORD, DWORD, DWORD, DWORD)
    MiniDumpWriteDump.restype = BOOL

    CreateFile = ctypes.windll.kernel32.CreateFileW
    CreateFile.argtypes = (LPWSTR, DWORD, DWORD, LPVOID, DWORD, DWORD, HANDLE)
    CreateFile.restype = ctypes.wintypes.HANDLE

    FILE_CREATE_ALWAYS = 2
    FILE_GENERIC_RW = 0xc0000000
    FILE_ATTRIBUTE_NORMAL = 0x80
    PROCESS_ALL_ACCESS = 0x1f0fff
    COREDUMP_MODE = 2  # 0=normal 2=fullMemory


    def winfug(msg):
        raise Exception('{} ({})'.format(msg, WinError(get_last_error())))


    def windump(fn):
        pid = os.getpid()

        hproc = OpenProcess(PROCESS_ALL_ACCESS, False, pid)
        if not hproc:
            winfug('could not openprocess')

        hfile = CreateFile(fn, FILE_GENERIC_RW, 0, None, FILE_CREATE_ALWAYS, FILE_ATTRIBUTE_NORMAL, None)
        if not hfile:
            winfug('could not createfile')

        res = MiniDumpWriteDump(hproc, pid, hfile, COREDUMP_MODE, 0, 0, 0)
        if not res:
            winfug('could not writedump')

        logwarn('wrote coredump to [{}]'.format(fn))


class DoOrDie(object):
    def __init__(self):
        self.q = queue.Queue(64)
        self.deadline = None
        self.active_task = None

        self.worker_thr = threading.Thread(target=self._worker, daemon=True)
        self.worker_thr.start()

        t = threading.Thread(target=self._watchdog, daemon=True)
        t.start()

    def do(self, timeout, fun, *args, **kwargs):
        retq = queue.Queue()
        self.q.put([timeout, fun, args, kwargs, retq])

        ok, ret = retq.get()
        if ok:
            return ret

        raise ret

    def shutdown(self):
        self.q.put(None)
        self.worker_thr.join()
        self.worker_thr = None

    def _worker(self):
        while True:
            task = self.q.get()
            if task is None:
                break

            timeout, fun, args, kwargs, ret_q = task

            self.active_task = task
            self.deadline = time.time() + timeout
            try:
                ret = self._exec(fun, args, kwargs)
                ret_q.put([True, ret])
            except Exception as ex:
                logwarn("dod-ex: {!r}\n  {!r}\n".format(task[:-1], ex))
                ret_q.put([False, ex])

            self.deadline = None

    def _exec(self, fun, args, kwargs):
        x = ["dod-exec: " + repr([fun, args, kwargs])]
        ret = fun(*args, **kwargs)
        del x[0]

    def _watchdog(self):
        while self.worker_thr:
            time.sleep(1)
            if not self.deadline:
                continue

            if time.time() >= self.deadline:
                logerror("dod-time: {!r}".format(self.active_task[:-1]))
                self._dump()
                sys.exit(1)

    def _dump(self):
        ts = time.time()
        fn = "coredump-{:.3f}.txt".format(ts)
        with open(fn, "w", encoding="utf-8") as f:
            f.write("\n".join([str(x) for x in [
                platform.python_implementation(),
                sys.version_info,
                platform.system(),
                sys.platform,
                platform.python_compiler(),
                platform.version(),
                time.time(),
                self.deadline,
                repr(self.active_task)
            ]]) + "\n\n")
            faulthandler.dump_traceback(file=f)

        if WINDOWS:
            fn = "coredump-{:.3f}.dmp".format(ts)
            cw = windump(fn)
        else:
            os.kill(os.getpid(), signal.SIGABRT)


def sterilize_filename(fname):
    """
    Remove any illegal filename chars
    Not robust, but the combination of video title and id should prevent other illegal combinations

    :param fname:
    """
    for c in BAD_CHARS:
        fname = fname.replace(c, "_")

    return fname


def format_size(bsize):
    """
    Pretty formatting of byte count
    :param bsize:
    """
    postfixes = ["bytes", "KiB", "MiB", "GiB"]  # don't even bother with terabytes
    i = 0
    while bsize > 1024:
        bsize = bsize / 1024
        i += 1

    return "{0:.2f}{1}".format(bsize, postfixes[i])


def execute(args):
    """
    Execute an external process using the given args
    Returns the process return code, or -1 on unknown error

    :param args:
    """
    retcode = 0
    logdebug("Executing command: {0}".format(" ".join(shlex.quote(x) for x in args)))

    try:
        retcode = subprocess.run(args, capture_output=True, check=True, encoding="utf-8").returncode
    except subprocess.CalledProcessError as err:
        retcode = err.returncode
        logerror(err.stderr)
    except Exception as err:
        logerror(err)
        retcode = -1

    return retcode


def patch_getaddrinfo(inet_family):
    """
    Patch socket.getaddrinfo() to allow forcing IPv4 or IPv6

    :param inet_family:
    """
    orig_getaddrinfo = socket.getaddrinfo

    def new_getaddrinfo(host, port, family=0, type=0, proto=0, flags=0):
        return orig_getaddrinfo(host=host, port=port, family=inet_family, type=type, proto=proto, flags=flags)

    socket.getaddrinfo = new_getaddrinfo


def download_as_text(url):
    """
    Download data from the given URL and return it as unicode text
    :param url:
    """
    data = b""

    try:
        with urllib.request.urlopen(url, timeout=5) as resp:
            data = resp.read()
    except Exception as err:
        logwarn("Failed to retrieve data from {0}: {1}".format(url, err))
        return None

    return data.decode("utf-8")


def download_thumbnail(url, fname):
    try:
        with urllib.request.urlopen(url, timeout=5) as resp:
            with open(fname, "wb") as f:
                f.write(resp.read())
    except Exception as err:
        logwarn("Failed to download thumbnail: {0}".format(err))
        return False

    return True


def get_player_response(info):
    """
    Get the base player response object for the given video id

    :param info:
    """
    vinfo = download_as_text(INFO_URL.format(info.vid))

    if not vinfo or len(vinfo) == 0:
        logwarn("No video information found, somehow")
        return None

    parsedinfo = urllib.parse.parse_qs(vinfo)
    player_response = json.loads(parsedinfo["player_response"][0])

    return player_response


def make_quality_list(formats):
    """
    Make a comma-separated list of available formats

    :param formats:
    """
    qualities = ""
    quarity = ""

    for f in formats:
        qualities += f + ", "

    qualities += "best"
    return qualities


def parse_quality_list(formats, quality):
    """
    Parse the user-given list of qualities they are willing to accept for download

    :param formats:
    :param quality:
    """
    selected_qualities = []
    quality = quality.lower().strip()

    selected_quarities = quality.split("/")
    for q in selected_quarities:
        stripped = q.strip()
        if stripped in formats or stripped == "best":
            selected_qualities.append(q)

    if len(selected_qualities) < 1:
        print("No valid qualities selected")

    return selected_qualities


def get_quality_from_user(formats, waiting=False):
    """
    Prompt the user to select a video quality

    :param formats:
    :param waiting:
    """
    if waiting:
        print("Since you are going to wait for the stream, you must pre-emptively select a video quality.")
        print(
            "There is no way to know which qualities will be available before the stream starts, so a list of all possible stream qualities will be presented.")
        print("You can use youtube-dl style selection (slash-delimited first to last preference). Default is 'best'\n")

    quarity = ""
    selected_qualities = []
    qualities = make_quality_list(formats)
    print("Available video qualities: {0}".format(qualities))

    while len(selected_qualities) < 1:
        quarity = better_input("Enter desired video quality: ")
        quarity = quarity.lower().strip()
        if quarity == "":
            quarity = DEFAULT_VIDEO_QUALITY

        selected_qualities = parse_quality_list(formats, quarity)

    return selected_qualities


def get_yes_no(msg):
    yesno = better_input("{0} [y/N]: ".format(msg)).lower().strip()
    return yesno.startswith("y")


def ask_wait_for_stream(info):
    """
    Ask if the user wants to wait for a scheduled stream to start and then record it

    :param info:
    """
    print("{0} is probably a future scheduled livestream.".format(info.url))
    print("Would you like to wait for the scheduled start time, poll until it starts, or not wait?")
    choice = better_input("wait/poll/[no]: ").lower().strip()

    if choice.startswith("wait"):
        return True
    elif choice.startswith("poll"):
        secs = better_input("Input poll interval in seconds (15 or more recommended): ").strip()
        try:
            info.retry_secs = abs(int(secs))
        except Exception:
            logerror("Poll interval must be a whole number. Given {0}".format(secs))
            sys.exit(1)

        return True

    return False


def get_playable_player_response(info):
    """
    Keep retrieving the player response object until the playability status is OK
    :param info:
    """
    first_wait = True
    retry = True
    player_response = {}
    secs_late = 0
    selected_qualities = []

    if info.selected_quality:
        selected_qualities = parse_quality_list(list(VIDEO_LABEL_ITAGS.keys()), info.selected_quality)

    while retry:
        player_response = get_player_response(info)
        if not player_response:
            return None

        if not "videoDetails" in player_response:
            if info.in_progress:
                logwarn("Video details no longer available mid download.")
                logwarn("Stream was likely privated after finishing.")
                logwarn("We will continue to download, but if it starts to fail, nothing can be done.")
                info.print_status()
                info.is_live = False
                info.is_unavailable = True
            else:
                print("Video Details not found, video is likely private or does not exist.")
            return None

        if not player_response["videoDetails"]["isLiveContent"]:
            print("{0} is not a livestream. It would be better to use youtube-dl to download it.".format(info.url))
            return None

        playability = player_response["playabilityStatus"]
        playability_status = playability["status"]

        if playability_status == PLAYABLE_ERROR:
            logwarn("Playability status: ERROR. Reason: {0}".format(playability["reason"]))
            if info.in_progress:
                loginfo("Finishing download")
                info.is_live = False
            return None

        elif playability_status == PLAYABLE_UNPLAYABLE:
            logged_in = not player_response["responseContext"]["mainAppWebResponseContext"]["loggedOut"]

            logwarn("Playability status: Unplayable.")
            logwarn("Reason: {0}".format(playability["reason"]))
            logwarn("Logged in status: {0}".format(logged_in))
            logwarn(
                "If this is a members only stream, you provided a cookies.txt file, and the above 'logged in' status is not True, please try updating your cookies file.")
            logwarn(
                "Also check if your cookies file includes '#HttpOnly_' in front of some lines. If it does, delete that part of those lines and try again.")

            if info.in_progress:
                info.print_status()
                info.is_live = False
                info.is_unavailable = True
            return None

        elif playability_status == PLAYABLE_OFFLINE:
            # We've already started downloading, stream might be experiencing issues
            if info.in_progress:
                logdebug("Livestream status is {0} mid-download".format(PLAYABLE_OFFLINE))
                return None

            if info.wait == Action.DO_NOT:
                print("Stream appears to be a future scheduled stream, and you opted not to wait.")
                return None

            if first_wait and info.wait == Action.ASK and info.retry_secs == 0:
                if not ask_wait_for_stream(info):
                    return None

            if first_wait:
                print()
                if len(selected_qualities) < 1:
                    selected_qualities = get_quality_from_user(list(VIDEO_LABEL_ITAGS.keys()), True)

            if info.retry_secs > 0:
                if first_wait:
                    try:
                        poll_delay_ms = playability["liveStreamability"]["liveStreamabilityRenderer"]["pollDelayMs"]
                        poll_delay = int(int(poll_delay_ms) / 1000)

                        if info.retry_secs < poll_delay:
                            info.retry_secs = poll_delay
                    except:
                        pass

                    print("Waiting for stream, retrying every {0} seconds...".format(info.retry_secs))

                first_wait = False
                time.sleep(info.retry_secs)
                continue

            # Jesus fuck youtube, embed some more objects why don't you
            sched_time = int(playability["liveStreamability"]["liveStreamabilityRenderer"]["offlineSlate"][
                                 "liveStreamOfflineSlateRenderer"]["scheduledStartTime"])
            cur_time = int(time.time())
            slep_time = sched_time - cur_time

            if slep_time > 0:
                if not first_wait:
                    if secs_late > 0:
                        print()
                    print("Stream rescheduled")

                first_wait = False
                secs_late = 0

                print("Stream starts in {0} seconds. Waiting for this time to elapse...".format(slep_time))

                # Loop it just in case a rogue sleep interrupt happens
                while slep_time > 0:
                    # There must be a better way but whatever
                    time.sleep(slep_time)
                    cur_time = int(time.time())
                    slep_time = sched_time - cur_time

                    if slep_time > 0:
                        logdebug("Woke up {0} seconds early. Continuing sleep...".format(slep_time))

                # We've waited until the scheduled time
                continue

            if first_wait:
                print("Stream should have started, checking back every {0} seconds".format(RECHECK_TIME))
                first_wait = False

            # If we get this far, the stream's scheduled time has passed but it's still not started
            # Check every 15 seconds
            time.sleep(RECHECK_TIME)
            secs_late += RECHECK_TIME
            print("\rStream is {0} seconds late...".format(secs_late), end="")
            continue

        elif playability_status != PLAYABLE_OK:
            if secs_late > 0:
                print()

            logwarn("Unknown playability status: {0}".format(playability_status))
            if info.in_progress:
                info.is_live = False

            return None

        if secs_late > 0:
            print()

        retry = False

    return {"player_response": player_response, "selected_qualities": selected_qualities}


def is_fragmented(url):
    # Per anon, there will be a noclen parameter if the given URLs
    # are meant to be downloaded in fragments. Else it will have a clen
    # parameter obviously specifying content length.
    return url.lower().find("noclen") >= 0


def get_urls_from_manifest(manifest):
    """
    Parse the DASH manifest XML and get the download URLs from it
    :param manifest:
    :return:
    """
    urls = {}

    try:
        root = ET.fromstring(manifest)
        reps = root.findall(".//{*}Representation")

        for r in reps:
            itag = r.get("id")
            url = r.find("{*}BaseURL").text + "sq/{0}"

            try:
                int(itag)
            except Exception:
                continue

            if itag and url:
                urls[int(itag)] = url
    except Exception as err:
        logwarn("Error parsing DASH manifest: {0}".format(err))

    return urls


def get_download_urls(info, formats):
    """
    Get download URLs either from the DASH manifest or from the adaptiveFormats
    Prioritize DASH manifest if it is available

    :param info:
    :param formats:
    """
    urls = {}

    if info.dash_manifest_url:
        manifest = download_as_text(info.dash_manifest_url)

        if manifest:
            urls = get_urls_from_manifest(manifest)

            if urls:
                return urls

    for fmt in formats:
        if "url" in fmt:
            urls[fmt["itag"]] = fmt["url"] + "&sq={0}"

    return urls



def get_video_info(info):
    """
    Get necessary video info such as video/audio URLs
    Stores them in info

    :param info:
    """
    with info.lock:  # Because I forgot some releases, this is worth the extra indent
        if info.gvideo_ddl:
            # We have no idea if we can get the video information.
            # Don't even bother to avoid complexity. Might change later.
            return False

        if info.stopping:
            return False

        # We already know there's no information to be gotten
        if info.is_unavailable:
            return None

        # Almost nothing we care about is likely to change in 15 seconds,
        # except maybe whether the livestream is online
        update_delta = time.time() - info.last_updated
        if update_delta < RECHECK_TIME:
            return False

        vals = get_playable_player_response(info)
        if not vals:
            return False

        player_response = vals["player_response"]
        selected_qualities = vals["selected_qualities"]
        video_details = player_response["videoDetails"]
        streaming_data = player_response["streamingData"]
        pmfr = player_response["microformat"]["playerMicroformatRenderer"]
        live_details = pmfr["liveBroadcastDetails"]
        is_live = live_details["isLiveNow"]

        if not is_live and not info.in_progress:
            # Likely the livestream ended already.
            # Check if the stream has been mostly processed.
            # If not then download it. Else youtube-dl is a better choice.
            if "endTimestamp" in live_details:
                # Assume that all formats will be fully processed if one is, and vice versa
                if not "url" in streaming_data["adaptiveFormats"][0]:
                    print("Livestream has ended and is being processed. Download URLs are not available.")
                    return False

                url = streaming_data["adaptiveFormats"][0]["url"]
                if not is_fragmented(url):
                    print("Livestream has been processed, use youtube-dl instead.")
                    return False
            else:
                print("Livestream is offline, should have started, but has no end timestamp.")
                print("You could try again, or try youtube-dl.")
                return False

        if "dashManifestUrl" in streaming_data:  # Should be but maybe it isn't sometimes
            info.dash_manifest_url = streaming_data["dashManifestUrl"]

        formats = streaming_data["adaptiveFormats"]
        info.target_duration = formats[0]["targetDurationSec"]
        dl_urls = get_download_urls(info, formats)

        if info.quality < 0:
            qualities = ["audio_only"]
            itags = list(VIDEO_LABEL_ITAGS.keys())
            found = False

            # Generate a list of available qualities, sorted in order from best to worst
            # Assuming if VP9 is available, h264 should be available for that quality too
            for fmt in formats:
                if fmt["mimeType"].startswith("video/mp4"):
                    qlabel = fmt["qualityLabel"].lower()
                    priority = itags.index(qlabel)
                    idx = 0

                    for q in qualities:
                        p = itags.index(q)
                        if p > priority:
                            break

                        idx += 1

                    qualities.insert(idx, qlabel)

            while not found:
                if len(selected_qualities) == 0:
                    selected_qualities = get_quality_from_user(qualities)

                for q in selected_qualities:
                    q = q.strip()

                    # Get the best quality of those availble.
                    # This is why we sorted the list as we made it.
                    if q == "best":
                        q = qualities[len(qualities) - 1]

                    video_itag = VIDEO_LABEL_ITAGS[q]
                    aonly = video_itag == VIDEO_LABEL_ITAGS["audio_only"]
                    info.mdl_info[DTYPE_AUDIO].download_url = dl_urls[AUDIO_ITAG]

                    if aonly:
                        info.quality = video_itag
                        info.mdl_info[DTYPE_VIDEO].download_url = ""
                        found = True
                        break

                    if info.vp9 and video_itag["vp9"] in dl_urls:
                        info.mdl_info[DTYPE_VIDEO].download_url = dl_urls[video_itag["vp9"]]
                        info.quality = video_itag["vp9"]
                        found = True
                        print("Selected quality: {0} (VP9)".format(q))
                        break
                    elif video_itag["h264"] in dl_urls:
                        info.mdl_info[DTYPE_VIDEO].download_url = dl_urls[video_itag["h264"]]
                        info.quality = video_itag["h264"]
                        found = True
                        print("Selected quality: {0} (h264)".format(q))
                        break

                # None of the qualities the user gave were available
                # Should only be possible if they chose to wait for a stream
                # and chose only qualities that the streamer ended up not using
                # i.e. 1080p60/720p60 when the stream is only available in 30 FPS
                if not found:
                    print("\nThe qualities you selected ended up unavailble for this stream")
                    print("You will now have the option to select from the available qualities")
                    selected_qualities.clear()
        else:
            aonly = info.quality == VIDEO_LABEL_ITAGS["audio_only"]

            # Don't bother with refreshing the URL if it's not the kind we can even use
            if AUDIO_ITAG in dl_urls and is_fragmented(dl_urls[AUDIO_ITAG]):
                info.mdl_info[DTYPE_AUDIO].download_url = dl_urls[AUDIO_ITAG]

            if not aonly:
                if info.quality in dl_urls and is_fragmented(dl_urls[info.quality]):
                    info.mdl_info[DTYPE_VIDEO].download_url = dl_urls[info.quality]

        # Grab some extra info on the first run through this function
        if not info.in_progress:
            info.format_info.set_info(player_response)
            info.metadata.set_meta(player_response)
            info.thumbnail = pmfr["thumbnail"]["thumbnails"][0]["url"]
            info.in_progress = True

        info.expires_in_seconds = int(streaming_data["expiresInSeconds"])
        info.is_live = is_live
        info.last_updated = time.time()

    return True


def get_atoms(data):
    """
    Get the name of top-level atoms along with their offset and length
    In our case, data should be the first 5kb - 8kb of a fragment

    :param data:
    """
    atoms = {}
    ofs = 0

    while True:
        # We should be fine and not run into errors, but I do dumb things
        try:
            alen = int(data[ofs:ofs + 4].hex(), 16)
            if alen > len(data):
                break

            aname = data[ofs + 4:ofs + 8].decode()
            atoms[aname] = {"ofs": ofs, "len": alen}
            ofs += alen
        except Exception:
            break

        if ofs + 8 >= len(data):
            break

    return atoms


def remove_sidx(data):
    """
    Remove the sidx atom from a chunk of data

    :param data:
    """
    atoms = get_atoms(data)
    if not "sidx" in atoms:
        return data

    sidx = atoms["sidx"]
    ofs = sidx["ofs"]
    rlen = sidx["ofs"] + sidx["len"]
    new_data = data[:ofs] + data[rlen:]

    return new_data


def download_frags(data_type, info, seq_queue, data_queue, frag_files):
    """
    Download a fragment and send it back via data_queue

    :param data_type:
    :param info:
    :param seq_queue:
    :param data_queue:
    :param frag_files:
    """
    downloading = True
    frag_tries = 0
    url = info.mdl_info[data_type].download_url
    tname = threading.current_thread().getName()

    while downloading:
        # Check if the user decided to cancel this download, and exit gracefully
        with info.lock:
            if info.stopping:
                break

        tries = 0
        full_retries = 3
        seq = -1
        max_seq = -1
        is_403 = False

        try:
            seq, max_seq = seq_queue.get(timeout=info.target_duration)
            frag_tries = 0
        except queue.Empty:
            # Check again in case the user opted to stop
            with info.lock:
                if info.stopping:
                    downloading = False
                    break

            frag_tries += 1
            if frag_tries >= FRAG_MAX_TRIES:
                # For all instances where we might try to stop downloading,
                # make sure the livestream is not still live.
                # If it is, keep trying. Had all video download threads die
                # somehow while a stream was still going. Hopefully this
                # will fix that

                with info.lock:
                    if info.mdl_info[data_type].active_threads > 1:
                        logdebug(
                            "{0}: Starved for fragment numbers and multiple fragment threads running".format(tname))
                        logdebug("{0}: Closing this thread to minimize unneeded network requests".format(tname))
                        info.print_status()

                        downloading = False
                        continue

                    if info.is_live:
                        get_video_info(info)

                    if not info.is_live:
                        logdebug("{0}: Starved for fragment numbers and stream is offline".format(tname))
                        downloading = False
                    else:
                        logdebug(
                            "{0}: Could not get a new fragment to download after {1} tries and we are the only active downloader".format(
                                tname, FRAG_MAX_TRIES))
                        logdebug("{0}: That is an issue, hopefully it will correct itself".format(tname))
                        info.print_status()
                        frag_tries = 0

            continue

        if max_seq > -1:
            with info.lock:
                if not info.is_live and seq >= max_seq:
                    logdebug("{0}: Stream is finished and highest sequence reached".format(tname))
                    downloading = False
                    break

        fname = "{0}.frag{1}.ts".format(info.mdl_info[data_type].base_fpath, seq)

        while tries < FRAG_MAX_TRIES:
            with info.lock:
                if info.stopping:
                    downloading = False
                    break

            bytes_written = 0

            try:
                header_seqnum = -1
                data = io.BytesIO()

                with urllib.request.urlopen(url.format(seq), timeout=info.target_duration * 2) as resp:
                    header_seqnum = int(resp.getheader("X-Head-Seqnum", -1))

                    if frag_files:
                        with open(fname, "wb") as frag_file:
                            # Read response data into a file in BUF_SIZE chunks
                            while True:
                                buf = resp.read(BUF_SIZE)
                                if len(buf) == 0:
                                    break

                                bytes_written += frag_file.write(buf)
                    else:
                        while True:
                            buf = resp.read(BUF_SIZE)
                            if len(buf) == 0:
                                break

                            bytes_written += data.write(buf)

                # The request was a success but no data was given
                # Increment the try counter and wait
                if bytes_written == 0:
                    tries += 1
                    if tries < FRAG_MAX_TRIES:
                        time.sleep(info.target_duration)
                        continue
                else:
                    data_queue.put(Fragment(seq, header_seqnum, fname, data))
                    is_403 = False
                    break
            except urllib.error.HTTPError as err:
                logdebug("{0}: HTTP Error for fragment {1}: {2}".format(tname, seq, err))
                info.print_status()

                # 403 means our URLs have likely expired
                if err.code == 403:
                    # Check if a new URL is already waiting for us
                    # Else refresh auth by calling get_video_info again
                    is_403 = True

                    if not info.gvideo_ddl:  # Don't bother if gvideo links were the input
                        logdebug("{0}: Attempting to retrieve a new download URL".format(tname))
                        info.print_status()
                        with info.lock:
                            new_url = info.mdl_info[data_type].download_url

                            if new_url != url:
                                url = new_url
                            elif get_video_info(info):
                                url = info.mdl_info[data_type].download_url
                elif err.code == 404:
                    if max_seq > -1:
                        with info.lock:
                            if not info.is_live and seq >= (max_seq - 2):
                                logdebug(
                                    "{0}: Stream has ended and fragment within the last two not found, probably not actually created".format(
                                        tname))
                                info.print_status()
                                downloading = False
                                break

                tries += 1
                if tries < FRAG_MAX_TRIES:
                    time.sleep(info.target_duration)
            except Exception as err:
                logdebug("{0}: Error with fragment {1}: {2}".format(tname, seq, err))
                info.print_status()

                if max_seq > -1:
                    with info.lock:
                        if not info.is_live and seq >= (max_seq - 2):
                            logdebug(
                                "{0}: Stream has ended and fragment number is within two of the known max, probably not actually created".format(
                                    tname))
                            downloading = False
                            try_delete(fname)
                            info.print_status()
                            break

                tries += 1
                if tries < FRAG_MAX_TRIES:
                    time.sleep(info.target_duration)

            if tries >= FRAG_MAX_TRIES:
                full_retries -= 1
                try_delete(fname)
                info.print_status()

                logdebug("{0}: Fragment {1}: {2}/{3} retries".format(
                    tname,
                    seq,
                    tries,
                    FRAG_MAX_TRIES
                ))
                info.print_status()

                with info.lock:
                    if info.is_live:
                        get_video_info(info)

                    if not info.is_live:
                        if info.is_unavailable and is_403:
                            logwarn(
                                "{0}: Download link likely expired and stream is privated or members only, cannot coninue download".format(
                                    tname))
                            info.print_status()
                            downloading = False
                        elif max_seq > -1 and seq < (max_seq - 2) and full_retries > 0:
                            logdebug("{0}: More than two fragments away from the highest known fragment".format(tname))
                            logdebug("{0}: Will try grabbing the fragment {1} more times".format(tname, full_retries))
                            info.print_status()
                        else:
                            downloading = False
                    else:
                        logdebug("{0}: Fragment {1}: Stream still live, continuing download attempt".format(tname, seq))
                        info.print_status()
                        tries = 0

    logdebug("{0}: exiting".format(tname))
    info.print_status()

    with info.lock:
        info.mdl_info[data_type].active_threads -= 1


def download_stream(data_type, dfile, progress_queue, info, frag_files):
    """
    Download the given data_type stream to dfile
    Sends progress info through progress_queue

    :param data_type:
    :param dfile:
    :param progress_queue:
    :param info:
    :param frag_files:
    """
    data_queue = queue.Queue()
    seq_queue = queue.Queue()
    cur_frag = 0
    cur_seq = 0
    active_downloads = 0
    max_seqs = -1
    tries = 10
    tnum = 0
    stopping = False
    dthreads = []
    data = []
    del_frags = []
    f = open(dfile, "wb")

    with info.lock:
        while info.mdl_info[data_type].active_threads < info.thread_count:
            t = threading.Thread(target=download_frags,
                                 args=(data_type, info, seq_queue, data_queue, frag_files),
                                 name="{0}{1}".format(data_type, tnum))

            dthreads.append(t)
            info.mdl_info[data_type].active_threads += 1
            tnum += 1
            seq_queue.put((cur_seq, max_seqs))
            cur_seq += 1
            active_downloads += 1
            t.start()

    while True:
        downloading = False

        with info.lock:
            stopping = info.stopping

        for t in dthreads:
            if t.is_alive():
                downloading = True
                break

        # Get all available data and start another download for each data retrieved
        while True:
            try:
                d = data_queue.get_nowait()
                data.append(d)
                active_downloads -= 1

                # We want to empty the queue so we don't leave any files behind
                if not downloading or stopping:
                    continue

                if d.x_head_seqnum > max_seqs:
                    max_seqs = d.x_head_seqnum

                # If we know the current max sequence number, use that to
                # determine if we try for another fragment. Else just try anyway
                if max_seqs > 0:
                    if cur_seq <= max_seqs + 1:
                        # One higher than known max as we can download faster than
                        # the fragments are made
                        seq_queue.put((cur_seq, max_seqs))
                        cur_seq += 1
                        active_downloads += 1
                else:
                    seq_queue.put((cur_seq, max_seqs))
                    cur_seq += 1
                    active_downloads += 1
            except queue.Empty:
                break

        if not downloading:
            break

        # Wait for 100ms if no data is available
        if len(data) == 0:
            if not stopping and active_downloads <= 0:
                logdebug("{0}-download: Somehow no active downloads and no data to write".format(data_type))
                logdebug("{0}-download: Fragment this happened at: {1}".format(data_type, cur_frag))
                info.print_status()

                with info.lock:
                    while active_downloads < info.mdl_info[data_type].active_threads:
                        seq_queue.put((cur_seq, max_seqs))
                        cur_seq += 1
                        active_downloads += 1

            time.sleep(0.1)
            continue

        # Write any fragments in the queue that are next for writing
        i = 0
        while i < len(data) and tries > 0:
            d = data[i]
            if not d.seq == cur_frag:
                i += 1
                continue

            try:
                bytes_written = 0
                rf = None

                if frag_files:
                    rf = open(d.fname, "rb")
                else:
                    rf = d.data

                with rf:
                    # If we are using a BytesIO object, our pointer is probably
                    # at the end. Seek to the beginning.
                    rf.seek(0)

                    # Remvoe sidx atoms from video and audio
                    # Fixes an issue with streams encoded differently than normal
                    buf = rf.read(BUF_SIZE)
                    buf = remove_sidx(buf)
                    bytes_written += f.write(buf)

                    while True:
                        buf = rf.read(BUF_SIZE)
                        if len(buf) == 0:
                            break

                        bytes_written += f.write(buf)

                cur_frag += 1
                progress_queue.put(ProgressInfo(data_type, bytes_written, max_seqs))

                if frag_files:
                    try:
                        os.remove(d.fname)
                    except Exception as err:
                        logwarn("{0}-download: Error deleting fragment {1}: {2}".format(data_type, d.seq, err))
                        logwarn("{0}-download: Will try again after the download has finished".format(data_type))
                        del_frags.append(d.fname)
                        info.print_status()

                data.remove(d)
                tries = 10
                i = 0  # Start from the beginning since the next one might have finished downloading earlier
            except Exception as err:
                tries -= 1
                logwarn(
                    "{0}-download: Error when attempting to write fragment {1} to {2}: {3}".format(data_type, cur_frag,
                                                                                                   dfile, err))
                info.print_status()

                if tries > 0:
                    logwarn("{0}-download: Will try {1} more time(s)".format(data_type, tries))
                    info.print_status()

            if stopping:
                continue

            # Threads closing prematurely possibly due to disk writes taking too long
            # Open them back up
            with info.lock:
                if (max_seqs - cur_seq) > 100 and info.mdl_info[data_type].active_threads < info.thread_count:
                    logdebug(
                        "{0}-download: More than 100 fragments below the current max and less than the max threads are running".format(
                            data_type))
                    logdebug("{0}-download: Starting more threads".format(data_type))

                    while info.mdl_info[data_type].active_threads < info.thread_count:
                        t = threading.Thread(target=download_frags,
                                             args=(data_type, info, seq_queue, data_queue, frag_files),
                                             name="{0}{1}".format(data_type, tnum))

                        dthreads.append(t)
                        info.mdl_info[data_type].active_threads += 1
                        tnum += 1
                        seq_queue.put((cur_seq, max_seqs))
                        cur_seq += 1
                        active_downloads += 1
                        t.start()

        # Refresh the info every hour to keep our download URLs up to date
        # Might not actually be that helpful but will prevent last-second
        # expiration while still downloading a stream that was privated after ending
        with info.lock:
            updated_secs = time.time() - info.last_updated
            if not info.is_unavailable and updated_secs > HOUR:
                get_video_info(info)

        if tries <= 0:
            logwarn("{0}-download: Stopping download, something must be wrong...".format(data_type))
            info.print_status()

            with info.lock:
                info.stopping = True

            for t in dthreads:
                t.join()

    if not f.closed:
        f.close()

    # Remove any files likely the result of an early termination
    if len(data) > 0:
        for d in data:
            try_delete(d.fname)

    # Attempt to remove any files that failed to be removed earlier
    if len(del_frags) > 0:
        loginfo("{0}-download: Attempting to delete fragments that failed to be deleted before".format(data_type))
        for d in del_frags:
            try_delete(d)

    logdebug("{0}-download thread closing".format(data_type))
    info.print_status()


def parse_gvideo_url(url, dtype):
    """
    For use with --video-url and --audio-url params mostly

    :param url:
    :param dtype:
    """
    nurl = ""
    parsedurl = urllib.parse.urlparse(url)
    nl = parsedurl.netloc.lower()
    parsed_query = urllib.parse.parse_qs(parsedurl.query)
    itag = int(parsed_query["itag"][0])
    sq_idx = url.find("&sq=")

    if not nl.endswith(".googlevideo.com"):
        return nurl
    elif not "noclen" in parsed_query:
        print("Given Google Video URL is not for a fragmented stream.")
        return nurl
    elif dtype == DTYPE_AUDIO and itag != AUDIO_ITAG:
        print("Given audio URL does not have the audio itag. Make sure you set the correct URL(s)")
        return nurl
    elif dtype == DTYPE_VIDEO and itag == AUDIO_ITAG:
        print("Given video URL has the audio itag set. Make sure you set the correct URL(s)")
        return nurl

    nurl = url[:sq_idx] + "&sq={0}"
    return nurl


def get_gvideo_url(info, dtype):
    while True:
        url = better_input("Please enter the {0} url, or nothing to skip: ".format(dtype))
        if not url:
            if dtype != DTYPE_AUDIO:
                return
            else:
                print("Audio URL must be given. Video-only downloading is not supported at this time.")
                continue

        parsedurl = urllib.parse.urlparse(url)
        parsed_query = urllib.parse.parse_qs(parsedurl.query)
        itag = int(parsed_query["itag"][0])
        sq_idx = url.find("&sq=")
        if dtype == DTYPE_VIDEO:
            info.quality = itag

        if not "noclen" in parsed_query:
            print("Given Google Video URL is not for a fragmented stream.")
        # Lazy matching of URL to data type
        elif ((dtype == DTYPE_AUDIO and itag == AUDIO_ITAG)
              or (dtype == DTYPE_VIDEO and itag != AUDIO_ITAG)):
            info.mdl_info[dtype].download_url = url[:sq_idx] + "&sq={0}"
            break
        else:
            print("URL given does not appear to be appropriate for the data type needed.")


def better_input(query: str) -> str:
    """
	simple function to manage whitespaces and KeyboardInterrupt events during input() calls

    :param query: input() value
    :return: str
    """
    try:
        response = input(query).strip()
        return response
    except KeyboardInterrupt:
        print("\nGood Bye~ ")
        exit(1)


def parse_input_url(info):
    """
    Find the video ID from the given URL

    :param info:
    """
    parsedurl = urllib.parse.urlparse(info.url)
    nl = parsedurl.netloc.lower()
    lpath = parsedurl.path.lower()
    parsed_query = urllib.parse.parse_qs(parsedurl.query)
    if nl == "www.youtube.com" or nl == "youtube.com":
        if lpath.startswith("/watch"):
            if not "v" in parsed_query:
                logerror("Youtube URL missing video ID")
                return

            # parsed queries are always in a list
            info.vid = parsed_query["v"][0]

        # Attempt to find the actual video ID of the current or closest scheduled
        # livestream for a channel
        elif lpath.startswith("/channel") and lpath.endswith("live"):
            # This is fucking awful but it works
            html = download_as_text(info.url)
            if len(html) == 0:
                return

            startidx = html.find(HTML_VIDEO_LINK_TAG)
            if startidx < 0:
                return

            startidx += len(HTML_VIDEO_LINK_TAG)
            endidx = html.find('"', startidx)
            info.vid = html[startidx:endidx]
    elif nl == "youtu.be":
        # path includes the leading slash
        info.vid = parsedurl.path.strip("/")
    elif nl.endswith(".googlevideo.com"):
        # Special case. Receiving a direct googlevideo URL likely means it will
        # be the download URL and we cannot retrieve new ones or video information
        if not "noclen" in parsed_query:
            print("Given Google Video URL is not for a fragmented stream.")
            return

        info.gvideo_ddl = True
        info.vid = parsed_query["id"][0].rstrip(".1")  # googlevideo id param has .1 at the end for some reason
        info.format_info.finfo["id"] = info.vid  # We cannot retrieve format info as normal. Set ID here
        itag = int(parsed_query["itag"][0])
        sq_idx = info.url.find("&sq=")

        if itag == AUDIO_ITAG:
            if not info.mdl_info[DTYPE_AUDIO].download_url:
                info.mdl_info[DTYPE_AUDIO].download_url = info.url[:sq_idx] + "&sq={0}"

            if not info.mdl_info[DTYPE_VIDEO].download_url and info.quality < 0:
                get_gvideo_url(info, DTYPE_VIDEO)
        else:  # video url, presumably
            if not info.mdl_info[DTYPE_VIDEO].download_url:
                info.mdl_info[DTYPE_VIDEO].download_url = info.url[:sq_idx] + "&sq={0}"

            if not info.mdl_info[DTYPE_AUDIO].download_url:
                get_gvideo_url(info, DTYPE_AUDIO)

        info.quality = itag
    else:
        print("{0} is not a known valid youtube URL.".format(info.url))


def try_move(src_file, dst_file):
    """
    Attempt to move src_file to dst_file

    :param src_file:
    :param dst_file:
    """
    try:
        if os.path.exists(src_file):
            loginfo("Moving file {0} to {1}".format(src_file, dst_file))
            os.replace(src_file, dst_file)
    except Exception as err:
        logwarn("Error moving file: {0}".format(err))


def try_delete(fname):
    """
    Attempt to delete the given file

    :param fname:
    """
    try:
        if os.path.exists(fname):
            loginfo("Deleting file {0}".format(fname))
            os.remove(fname)
    except FileNotFoundError:
        pass
    except Exception as err:
        logwarn("Error deleting file: {0}".format(err))


def cleanup_files(files):
    for f in files:
        try_delete(f)


def print_help():
    fname = os.path.basename(sys.argv[0])
    qlist = make_quality_list(VIDEO_LABEL_ITAGS)

    print(f"""
usage: {fname} [OPTIONS] [url] [quality]

    [url] is a youtube livestream URL. If not provided, you will be
    prompted to enter one.

    [quality] is a slash-delimited list of video qualities you want
    to be selected for download, from most to least wanted. If not
    provided, you will be prompted for one, with a list of available
    qualities to choose from. The following values are valid:
    {qlist}

Options:
<<<<<<< HEAD
	-h, --help
		Show this help message.

	-4, --ipv4
		Make all connections using IPv4.

	-6, --ipv6
		Make all connections using IPv6.

	--add-metadata
		Write some basic metadata information to the final file.

	--audio-url GOOGLEVIDEO_URL
		Pass in the given url as the audio fragment url. Must be a
		Google Video url with an itag parameter of 140.

	-c, --cookies COOKIES_FILE
		Give a cookies.txt file that has your youtube cookies. Allows
		the script to access members-only content if you are a member
		for the given stream's user. Must be netscape cookie format.

	--debug
		Print a lot of extra information.

	--merge
		Automatically run the ffmpeg command for the downloaded streams
		when sigint is received. You will be prompted otherwise.

	--no-frag-files
		Keep fragment data in memory instead of writing to an intermediate file.
		This has the possibility to drastically increase RAM usage if a fragment
		downloads particularly slowly as more fragments after it finish first.
		This is only an issue when --threads >1

	--no-merge
		Do not run the ffmpeg command for the downloaded streams
		when sigint is received. You will be prompted otherwise.

	--no-save
		Do not save any downloaded data and files if not having ffmpeg
		run when sigint is received. You will be prompted otherwise.

	--no-video
		If a googlevideo url is given or passed with --audio-url, do not
		prompt for a video url. If a video url is given with --video-url
		then this is effectively ignored.

	-n, --no-wait
		Do not wait for a livestream if it's a future scheduled stream.

	-o, --output FILENAME_FORMAT
		Set the output file name EXCLUDING THE EXTENSION. Can include
		formatting similar to youtube-dl, albeit much more limited.
		See FORMAT OPTIONS below for a list of available format keys.
		Default is '%(title)s-%(id)s'

	-r, --retry-stream SECONDS
		If waiting for a scheduled livestream, re-check if the stream is
		up every SECONDS instead of waiting for the initial scheduled time.
		If SECONDS is less than the poll delay youtube gives (typically
		15 seconds), then this will be set to the value youtube provides.

	--save
		Automatically save any downloaded data and files if not having
		ffmpeg run when sigint is received. You will be prompted otherwise.

	--threads THREAD_COUNT
		Set the number of threads to use for downloading audio and video
		fragments. The total number of threads running will be
		THREAD_COUNT * 2 + 3. Main thread, a thread for each audio and
		video download, and THREAD_COUNT number of fragment downloaders
		for both audio and video.
		
		The nature of Python means this script will never use more than a single
		core worth of CPU, no matter how many threads are started. Setting this
		above 5 is not recommended. Default is 1.

	-t, --thumbnail
		Download and embed the stream thumbnail in the finished file.
		Whether the thumbnail shows properly depends on your file browser.
		Windows' seems to work. Nemo on Linux seemingly does not.

	-v, --verbose
		Print extra information.

	--video-url GOOGLEVIDEO_URL
		Pass in the given url as the video fragment url. Must be a
		Google Video url with an itag parameter that is not 140.

	--vp9
		If there is a VP9 version of your selected video quality,
		download that instead of the usual h264.

	-w, --wait
		Wait for a livestream if it's a future scheduled stream.
		If this option is not used when a scheduled stream is provided,
		you will be asked if you want to wait or not.

	--write-description
		Write the video description to a separate .description file.

	--write-thumbnail
		Write the thumbnail to a separate file.
=======
    -h, --help
        Show this help message.

    -4, --ipv4
        Make all connections using IPv4.

    -6, --ipv6
        Make all connections using IPv6.

    --add-metadata
        Write some basic metadata information to the final file.

    --audio-url GOOGLEVIDEO_URL
        Pass in the given url as the audio fragment url. Must be a
        Google Video url with an itag parameter of 140.

    -c, --cookies COOKIES_FILE
        Give a cookies.txt file that has your youtube cookies. Allows
        the script to access members-only content if you are a member
        for the given stream's user. Must be netscape cookie format.

    --debug
        Print a lot of extra information.

    --merge
        Automatically run the ffmpeg command for the downloaded streams
        when sigint is received. You will be prompted otherwise.

    --no-frag-files
        Keep fragment data in memory instead of writing to an intermediate file.
        This has the possibility to drastically increase RAM usage if a fragment
        downloads particularly slowly as more fragments after it finish first.
        This is only an issue when --threads >1

        This will hopefully solve an odd edge case where os.remove() was locking
        up on Windows 10 without throwing an exception, effectively deadlocking
        the download.

    --no-merge
        Do not run the ffmpeg command for the downloaded streams
        when sigint is received. You will be prompted otherwise.

    --no-save
        Do not save any downloaded data and files if not having ffmpeg
        run when sigint is received. You will be prompted otherwise.

    --no-video
        If a googlevideo url is given or passed with --audio-url, do not
        prompt for a video url. If a video url is given with --video-url
        then this is effectively ignored.

    -n, --no-wait
        Do not wait for a livestream if it's a future scheduled stream.

    -o, --output FILENAME_FORMAT
        Set the output file name EXCLUDING THE EXTENSION. Can include
        formatting similar to youtube-dl, albeit much more limited.
        See FORMAT OPTIONS below for a list of available format keys.
        Default is '%(title)s-%(id)s'

    -r, --retry-stream SECONDS
        If waiting for a scheduled livestream, re-check if the stream is
        up every SECONDS instead of waiting for the initial scheduled time.
        If SECONDS is less than the poll delay youtube gives (typically
        15 seconds), then this will be set to the value youtube provides.

    --save
        Automatically save any downloaded data and files if not having
        ffmpeg run when sigint is received. You will be prompted otherwise.

    --threads THREAD_COUNT
        Set the number of threads to use for downloading audio and video
        fragments. The total number of threads running will be
        THREAD_COUNT * 2 + 3. Main thread, a thread for each audio and
        video download, and THREAD_COUNT number of fragment downloaders
        for both audio and video.
        
        The nature of Python means this script will never use more than a single
        core worth of CPU, no matter how many threads are started. Setting this
        above 5 is not recommended. Default is 1.

    -t, --thumbnail
        Download and embed the stream thumbnail in the finished file.
        Whether the thumbnail shows properly depends on your file browser.
        Windows' seems to work. Nemo on Linux seemingly does not.

    -v, --verbose
        Print extra information.

    --video-url GOOGLEVIDEO_URL
        Pass in the given url as the video fragment url. Must be a
        Google Video url with an itag parameter that is not 140.

    --vp9
        If there is a VP9 version of your selected video quality,
        download that instead of the usual h264.

    -w, --wait
        Wait for a livestream if it's a future scheduled stream.
        If this option is not used when a scheduled stream is provided,
        you will be asked if you want to wait or not.

    --write-description
        Write the video description to a separate .description file.

    --write-thumbnail
        Write the thumbnail to a separate file.
>>>>>>> a053ca95

Examples:
    {fname} -w
    {fname} -w https://www.youtube.com/watch?v=CnWDmKx9cQQ 1080p60/best
    {fname} --threads 3 https://www.youtube.com/watch?v=ZK1GXnz-1Lw best
    {fname} --wait -r 30 https://www.youtube.com/channel/UCZlDXzGoo7d44bwdNObFacg/live best
    {fname} -c cookies-youtube-com.txt https://www.youtube.com/watch?v=_touw1GND-M best
    {fname} --no-wait --add-metadata https://www.youtube.com/channel/UCvaTdHTWBGv3MKj3KVqJVCw/live best
    {fname} -o '%(channel)s/%(upload_date)s_%(title)s' https://www.youtube.com/watch?v=HxV9UAMN12o best


FORMAT OPTIONS
    Format keys provided are made to be the same as they would be for
    youtube-dl. See https://github.com/ytdl-org/youtube-dl#output-template

    id (string): Video identifier
    title (string): Video title
    channel_id (string): ID of the channel
    channel (string): Full name of the channel the livestream is on
    upload_date (string): Technically stream date, UTC timezone (YYYYMMDD)
""")


def main():
    os.system("")  # enable vt100 on win10 >= 1607
    info = DownloadInfo()
    opts = None
    args = None
    cfile = ""
    fname_format = "%(title)s-%(id)s"
    thumbnail = False
    add_meta = False
    write_desc = False
    write_thumb = False
    verbose = False
    debug = False
    frag_files = True
    inet_family = 0
    merge_on_cancel = Action.ASK
    save_on_cancel = Action.ASK
    files = []

    try:
        opts, args = getopt.getopt(sys.argv[1:],
                                   "hwntv46c:r:o:",
                                   [
                                       "help",
                                       "wait",
                                       "no-wait",
                                       "thumbnail",
                                       "verbose",
                                       "debug",
                                       "vp9",
                                       "add-metadata",
                                       "ipv4",
                                       "ipv6",
                                       "write-description",
                                       "write-thumbnail",
                                       "merge",
                                       "no-merge",
                                       "save",
                                       "no-save",
                                       "no-video",
                                       "no-frag-files",
                                       "cookies=",
                                       "retry-stream=",
                                       "output=",
                                       "threads=",
                                       "video-url=",
                                       "audio-url="
                                   ]
                                   )
    except getopt.GetoptError as err:
        logerror("{0}".format(err))
        print_help()
        sys.exit(1)

    for o, a in opts:
        if o in ("-h", "--help"):
            print_help()
            sys.exit(0)
        elif o in ("-w", "--wait"):
            info.wait = Action.DO
        elif o in ("-n", "--no-wait"):
            info.wait = Action.DO_NOT
        elif o == "--merge":
            merge_on_cancel = Action.DO
        elif o == "--no-merge":
            merge_on_cancel = Action.DO_NOT
        elif o == "--save":
            save_on_cancel = Action.DO
        elif o == "--no-save":
            save_on_cancel = Action.DO_NOT
        elif o == "--no-video":
            info.quality = AUDIO_ITAG
        elif o == "--no-frag-files":
            frag_files = False
        elif o in ("-t", "--thumbnail"):
            thumbnail = True
        elif o in ("-v", "--verbose"):
            verbose = True
        elif o == "--vp9":
            info.vp9 = True
        elif o == "--debug":
            debug = True
        elif o == "--add-metadata":
            add_meta = True
        elif o == "--write-description":
            write_desc = True
        elif o == "--write-thumbnail":
            write_thumb = True
        elif o in ("-4", "--ipv4"):
            inet_family = socket.AF_INET
        elif o in ("-6", "--ipv6"):
            inet_family = socket.AF_INET6
        elif o in ("-c", "--cookies"):
            cfile = a
        elif o in ("-o", "--output"):
            fname_format = a
        elif o == "--video-url":
            url = parse_gvideo_url(a, DTYPE_VIDEO)
            if not url:
                print("Invalid video URL given with --video-url")
                sys.exit(1)

            info.mdl_info[DTYPE_VIDEO].download_url = url
        elif o == "--audio-url":
            url = parse_gvideo_url(a, DTYPE_AUDIO)
            if not url:
                print("Invalid audio URL given with --audio-url")
                sys.exit(1)

            info.mdl_info[DTYPE_AUDIO].download_url = url
        elif o in ("-r", "--retry-stream"):
            try:
                info.retry_secs = abs(int(a))  # Just abs it, don't bother dealing with negatives
            except Exception:
                logerror("--retry-stream must be given a whole number argument. Given {0}".format(a))
                sys.exit(1)
        elif o == "--threads":
            try:
                info.thread_count = abs(int(a))
            except Exception:
                logerror("--threads must be given a whole number argument. Given {0}".format(a))
                sys.exit(1)
        else:
            assert False, "Unhandled option"

    # Set up logging
    loglevel = logging.WARNING
    if debug:
        loglevel = logging.DEBUG
    elif verbose:
        loglevel = logging.INFO

    logging.basicConfig(format="\r%(asctime)s %(levelname)s: %(message)s", datefmt="%H:%M:%S", level=loglevel)

    patch_getaddrinfo(inet_family)

    if info.mdl_info[DTYPE_VIDEO].download_url:
        info.url = info.mdl_info[DTYPE_VIDEO].download_url
    elif info.mdl_info[DTYPE_AUDIO].download_url:
        info.url = info.mdl_info[DTYPE_AUDIO].download_url

    if not info.url:
        if len(args) > 1:
            info.url = args[0]
            info.selected_quality = args[1]
        elif len(args) > 0:
            info.url = args[0]
        else:
            info.url = better_input("Enter a youtube livestream URL: ")

    parse_input_url(info)
    if not info.vid:
        logerror("Could not find video ID")
        sys.exit(1)

    # Test filename format to make sure a valid one was given
    try:
        fname_format % info.format_info.finfo
    except KeyError as err:
        logerror("Unknown output format key: {0}".format(err))
        sys.exit(1)
    except Exception as err:
        logerror("Output format test failed: {0}".format(err))
        sys.exit(1)

    # Cookie handling for members-only streams
    if cfile:
        cjar = http.cookiejar.MozillaCookieJar(cfile)
        try:
            cjar.load()
            loginfo("Loaded cookie file {0}".format(cfile))
        except Exception as err:
            logerror("Failed to load cookies file: {0}".format(err))
            sys.exit(1)

        cproc = urllib.request.HTTPCookieProcessor(cjar)
        opener = urllib.request.build_opener(cproc)
        urllib.request.install_opener(opener)

    if not info.gvideo_ddl and not get_video_info(info):
        sys.exit(1)

    # Setup file name and directories
    full_fpath = fname_format % info.format_info.finfo
    fdir = os.path.dirname(full_fpath)
    # Strip os.path.sep to prevent attempting to save to root in the event
    # that the formatting info is missing a param used as a top-level dir
    if not fname_format.startswith(os.path.sep):
        fdir = fdir.lstrip(os.path.sep)
    fname = os.path.basename(full_fpath)
    fname = sterilize_filename(fname)

    # ffmpeg was seeing - and trying to use the file name as an arg
    if fname.startswith("-"):
        fname = "_" + fname

    if len(fname.strip()) == 0:
        logerror("Output file name appears to be empty.")
        logerror("Expanded output file path: {0}".format(full_fpath))
        sys.exit(1)

    # Output format included a directory structure. Create it if it doesn't exist
    if fdir:
        try:
            os.makedirs(fdir, exist_ok=True)
        except Exception as err:
            logwarn("Error creating final file directory: {0}".format(err))
            logwarn("The final file will be placed in the current working directory")
            fdir = ""

    tmpdir = tempfile.TemporaryDirectory(prefix="{0}__".format(info.vid), dir=fdir)

    afile_name = "{0}.f{1}".format(fname, AUDIO_ITAG)
    vfile_name = "{0}.f{1}".format(fname, info.quality)
    thmbnl_file_name = "{0}.jpg".format(fname)
    desc_file_name = "{0}.description".format(fname)

    info.mdl_info[DTYPE_AUDIO].base_fpath = os.path.join(tmpdir.name, afile_name)
    info.mdl_info[DTYPE_VIDEO].base_fpath = os.path.join(tmpdir.name, vfile_name)

    afile = info.mdl_info[DTYPE_AUDIO].base_fpath + ".ts"
    vfile = info.mdl_info[DTYPE_VIDEO].base_fpath + ".ts"
    thmbnl_file = os.path.join(tmpdir.name, thmbnl_file_name)
    desc_file = os.path.join(tmpdir.name, desc_file_name)

    progress_queue = queue.Queue()
    total_bytes = 0
    threads = []
    frags = {
        DTYPE_AUDIO: 0,
        DTYPE_VIDEO: 0
    }

    # Grab the thumbnail for the livestream for embedding later
    if (thumbnail or write_thumb) and info.thumbnail:
        downloaded = download_thumbnail(info.thumbnail, thmbnl_file)

        # Failed to download but file itself got created. Remove it
        if not downloaded and os.path.exists(thmbnl_file):
            try_delete(thmbnl_file)
            thumbnail = False
            write_thumb = False
    else:
        thumbnail = False
        write_thumb = False

    if write_desc and info.metadata.meta["comment"]:
        with open(desc_file, "w", encoding="utf-8") as f:
            f.write(info.metadata.meta["comment"])

    loginfo("Starting download to {0}".format(afile))
    athread = threading.Thread(target=download_stream,
                               args=(DTYPE_AUDIO, afile, progress_queue, info, frag_files))

    threads.append(athread)
    athread.start()

    if info.mdl_info[DTYPE_VIDEO].download_url:
        loginfo("Starting download to {0}".format(vfile))
        vthread = threading.Thread(target=download_stream,
                                   args=(DTYPE_VIDEO, vfile, progress_queue, info, frag_files))

        threads.append(vthread)
        vthread.start()

    # Print progress to stdout
    # Included info is video and audio fragments downloaded, and total data downloaded
    max_seqs = -1
    while True:
        alive = False

        for t in threads:
            if t.is_alive():
                alive = True
                break

        try:
            progress = progress_queue.get(timeout=1)
            total_bytes += progress.bytes
            frags[progress.data_type] += 1

            if progress.max_seq > max_seqs:
                max_seqs = progress.max_seq

            status = "\rVideo fragments: {0}; Audio fragments: {1}; ".format(frags[DTYPE_VIDEO], frags[DTYPE_AUDIO])
            if debug:
                status += "Max sequence: {0}; ".format(max_seqs)

            status += "Total Downloaded: {0}{1}{2}".format(format_size(total_bytes), " " * 5, "\b" * 5)
            info.set_status(status)
        except queue.Empty:
            pass
        except KeyboardInterrupt:
            # Attempt to shutdown gracefully by stopping the download threads
            with info.lock:
                info.stopping = True
            print("\nKeyboard Interrupt, stopping download...")

            for t in threads:
                t.join()

            print()
            merge = False
            if merge_on_cancel == Action.ASK:
                merge = get_yes_no(
                    "\nDownload stopped prematurely. Would you like to merge the currently downloaded data?")
            elif merge_on_cancel == Action.DO:
                merge = True

            if merge:
                alive = False
            else:
                save_files = False
                if save_on_cancel == Action.ASK:
                    save_files = get_yes_no("\nWould you like to save any created files?")
                elif save_on_cancel == Action.DO:
                    save_files = True

                if save_files:
                    try_move(afile, os.path.join(fdir, "{0}.ts".format(afile_name)))
                    try_move(vfile, os.path.join(fdir, "{0}.ts".format(vfile_name)))
                    try_move(thmbnl_file, os.path.join(fdir, thmbnl_file_name))
                    try_move(desc_file, os.path.join(fdir, desc_file_name))

                tmpdir.cleanup()
                sys.exit(2)

        if not alive:
            break

    print("\nDownload finished")
    aonly = info.quality == VIDEO_LABEL_ITAGS["audio_only"]

    # Attempt to mux the video and audio files using ffmpeg
    if not aonly and frags[DTYPE_AUDIO] != frags[DTYPE_VIDEO]:
        logwarn("Mismatched number of video and audio fragments.")
        logwarn("The files should still be mergable but data might be missing somewhere.")

    new_afile = os.path.join(fdir, "{0}.ts".format(afile_name))
    new_vfile = os.path.join(fdir, "{0}.ts".format(vfile_name))
    new_thmbnail = os.path.join(fdir, thmbnl_file_name)
    new_desc = os.path.join(fdir, desc_file_name)

    try_move(afile, new_afile)
    try_move(vfile, new_vfile)
    try_move(thmbnl_file, new_thmbnail)
    try_move(desc_file, new_desc)

    files.append(new_afile)
    files.append(new_vfile)
    if not write_thumb:
        files.append(new_thmbnail)

    tmpdir.cleanup()

    retcode = 0
    mfile = ""
    ffmpeg_args = [
        "ffmpeg",
        "-hide_banner",
        "-loglevel", "warning",
        "-i", new_afile
    ]

    if thumbnail:
        ffmpeg_args.extend(["-i", new_thmbnail])

    if aonly:
        print("Correcting audio container")
        mfile = os.path.join(fdir, "{0}.m4a".format(fname))
    else:
        print("Muxing files")
        mfile = os.path.join(fdir, "{0}.mp4".format(fname))

        ffmpeg_args.extend([
            "-i", new_vfile,
            "-movflags", "faststart"
        ])

        if thumbnail:
            ffmpeg_args.extend([
                "-map", "0",
                "-map", "1",
                "-map", "2"
            ])

    ffmpeg_args.extend(["-c", "copy"])
    if thumbnail:
        ffmpeg_args.extend(["-disposition:v:0", "attached_pic"])

    if add_meta:
        for k, v in info.metadata.meta.items():
            if v:
                ffmpeg_args.extend([
                    "-metadata",
                    "{0}={1}".format(k.upper(), v)
                ])

    mfile_name, mfile_ext = mfile.rsplit('.', 1)
    mfile_ctr = 0
    while os.path.exists(mfile):
        mfile_ctr += 1
        mfile = "{}-{}.{}".format(mfile_name, mfile_ctr, mfile_ext)

    ffmpeg_args.append(mfile)

    ffmpeg = shutil.which("ffmpeg")
    if not ffmpeg:
        print("***COMMAND THAT WOULD HAVE BEEN RUN***\n")
        print(" ".join(shlex.quote(x) for x in ffmpeg_args))
        print("\nffmpeg not found. Please install ffmpeg, then run the above command to create the final file.")

        sys.exit(0)

    retcode = execute(ffmpeg_args)

    if retcode != 0:
        print("execute returned code {0}. Something must have gone wrong with ffmpeg.".format(retcode))
        print("The .ts files will not be deleted in case the final file is broken.")
        sys.exit(retcode)

    cleanup_files(files)
    print()
    print("Final file: {0}".format(mfile))


if __name__ == "__main__":
    main()<|MERGE_RESOLUTION|>--- conflicted
+++ resolved
@@ -1612,111 +1612,6 @@
     {qlist}
 
 Options:
-<<<<<<< HEAD
-	-h, --help
-		Show this help message.
-
-	-4, --ipv4
-		Make all connections using IPv4.
-
-	-6, --ipv6
-		Make all connections using IPv6.
-
-	--add-metadata
-		Write some basic metadata information to the final file.
-
-	--audio-url GOOGLEVIDEO_URL
-		Pass in the given url as the audio fragment url. Must be a
-		Google Video url with an itag parameter of 140.
-
-	-c, --cookies COOKIES_FILE
-		Give a cookies.txt file that has your youtube cookies. Allows
-		the script to access members-only content if you are a member
-		for the given stream's user. Must be netscape cookie format.
-
-	--debug
-		Print a lot of extra information.
-
-	--merge
-		Automatically run the ffmpeg command for the downloaded streams
-		when sigint is received. You will be prompted otherwise.
-
-	--no-frag-files
-		Keep fragment data in memory instead of writing to an intermediate file.
-		This has the possibility to drastically increase RAM usage if a fragment
-		downloads particularly slowly as more fragments after it finish first.
-		This is only an issue when --threads >1
-
-	--no-merge
-		Do not run the ffmpeg command for the downloaded streams
-		when sigint is received. You will be prompted otherwise.
-
-	--no-save
-		Do not save any downloaded data and files if not having ffmpeg
-		run when sigint is received. You will be prompted otherwise.
-
-	--no-video
-		If a googlevideo url is given or passed with --audio-url, do not
-		prompt for a video url. If a video url is given with --video-url
-		then this is effectively ignored.
-
-	-n, --no-wait
-		Do not wait for a livestream if it's a future scheduled stream.
-
-	-o, --output FILENAME_FORMAT
-		Set the output file name EXCLUDING THE EXTENSION. Can include
-		formatting similar to youtube-dl, albeit much more limited.
-		See FORMAT OPTIONS below for a list of available format keys.
-		Default is '%(title)s-%(id)s'
-
-	-r, --retry-stream SECONDS
-		If waiting for a scheduled livestream, re-check if the stream is
-		up every SECONDS instead of waiting for the initial scheduled time.
-		If SECONDS is less than the poll delay youtube gives (typically
-		15 seconds), then this will be set to the value youtube provides.
-
-	--save
-		Automatically save any downloaded data and files if not having
-		ffmpeg run when sigint is received. You will be prompted otherwise.
-
-	--threads THREAD_COUNT
-		Set the number of threads to use for downloading audio and video
-		fragments. The total number of threads running will be
-		THREAD_COUNT * 2 + 3. Main thread, a thread for each audio and
-		video download, and THREAD_COUNT number of fragment downloaders
-		for both audio and video.
-		
-		The nature of Python means this script will never use more than a single
-		core worth of CPU, no matter how many threads are started. Setting this
-		above 5 is not recommended. Default is 1.
-
-	-t, --thumbnail
-		Download and embed the stream thumbnail in the finished file.
-		Whether the thumbnail shows properly depends on your file browser.
-		Windows' seems to work. Nemo on Linux seemingly does not.
-
-	-v, --verbose
-		Print extra information.
-
-	--video-url GOOGLEVIDEO_URL
-		Pass in the given url as the video fragment url. Must be a
-		Google Video url with an itag parameter that is not 140.
-
-	--vp9
-		If there is a VP9 version of your selected video quality,
-		download that instead of the usual h264.
-
-	-w, --wait
-		Wait for a livestream if it's a future scheduled stream.
-		If this option is not used when a scheduled stream is provided,
-		you will be asked if you want to wait or not.
-
-	--write-description
-		Write the video description to a separate .description file.
-
-	--write-thumbnail
-		Write the thumbnail to a separate file.
-=======
     -h, --help
         Show this help message.
 
@@ -1750,10 +1645,6 @@
         This has the possibility to drastically increase RAM usage if a fragment
         downloads particularly slowly as more fragments after it finish first.
         This is only an issue when --threads >1
-
-        This will hopefully solve an odd edge case where os.remove() was locking
-        up on Windows 10 without throwing an exception, effectively deadlocking
-        the download.
 
     --no-merge
         Do not run the ffmpeg command for the downloaded streams
@@ -1824,7 +1715,6 @@
 
     --write-thumbnail
         Write the thumbnail to a separate file.
->>>>>>> a053ca95
 
 Examples:
     {fname} -w
